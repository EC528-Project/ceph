--- conflicted
+++ resolved
@@ -22,6 +22,7 @@
   Journal.cc
   LibrbdAdminSocketHook.cc
   LibrbdWriteback.cc
+  ManagedLock.cc
   MirroringWatcher.cc
   ObjectMap.cc
   Operations.cc
@@ -32,20 +33,14 @@
   watcher/Types.cc
   watcher/RewatchRequest.cc
   managed_lock/AcquireRequest.cc
+  managed_lock/BreakRequest.cc
+  managed_lock/GetLockerRequest.cc
   managed_lock/ReleaseRequest.cc
   managed_lock/ReacquireRequest.cc
-  ManagedLock.cc
+  exclusive_lock/AutomaticPolicy.cc
   exclusive_lock/PreAcquireRequest.cc
   exclusive_lock/PostAcquireRequest.cc
   exclusive_lock/PreReleaseRequest.cc
-  exclusive_lock/AutomaticPolicy.cc
-<<<<<<< HEAD
-  exclusive_lock/BreakRequest.cc
-  exclusive_lock/GetLockerRequest.cc
-  exclusive_lock/ReacquireRequest.cc
-  exclusive_lock/ReleaseRequest.cc
-=======
->>>>>>> 38363b7d
   exclusive_lock/StandardPolicy.cc
   image/CloseRequest.cc
   image/CreateRequest.cc
