--- conflicted
+++ resolved
@@ -3498,13 +3498,8 @@
   
   while (since < osdmap->get_epoch()) {
     epoch_t to = osdmap->get_epoch();
-<<<<<<< HEAD
-    if (to - since > (epoch_t) g_conf->osd_map_message_max)
-      to = since + (epoch_t)g_conf->osd_map_message_max;
-=======
     if (to - since > (epoch_t)g_conf->osd_map_message_max)
       to = since + g_conf->osd_map_message_max;
->>>>>>> 9045b3f5
     MOSDMap *m = build_incremental_map_msg(since, to);
     Messenger *msgr = client_messenger;
     if (entity_name_t::TYPE_OSD == inst.name._type)
